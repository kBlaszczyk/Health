/*
 * Copyright 2019 MovingBlocks
 *
 * Licensed under the Apache License, Version 2.0 (the "License");
 * you may not use this file except in compliance with the License.
 * You may obtain a copy of the License at
 *
 *      http://www.apache.org/licenses/LICENSE-2.0
 *
 * Unless required by applicable law or agreed to in writing, software
 * distributed under the License is distributed on an "AS IS" BASIS,
 * WITHOUT WARRANTIES OR CONDITIONS OF ANY KIND, either express or implied.
 * See the License for the specific language governing permissions and
 * limitations under the License.
 */
package org.terasology.logic.health;

import com.google.common.collect.Ordering;
import com.google.common.collect.SortedSetMultimap;
import com.google.common.collect.TreeMultimap;
import org.terasology.entitySystem.Component;
import org.terasology.math.TeraMath;
import org.terasology.network.Replicate;

import java.util.HashMap;
import java.util.Iterator;
import java.util.Map;

import static org.terasology.logic.health.RegenAuthoritySystem.BASE_REGEN;

public class RegenComponent implements Component {
    @Replicate
    public long soonestEndTime = Long.MAX_VALUE;
    @Replicate
    public Map<String, Float> regenValue = new HashMap<>();
    @Replicate
    public SortedSetMultimap<Long, String> regenEndTime = TreeMultimap.create(Ordering.natural(),
            Ordering.arbitrary());
    @Replicate
    public float remainder;

    public Long findSoonestEndTime() {
        Long endTime = 0L;
        Iterator<Long> iterator = regenEndTime.keySet().iterator();
        while (iterator.hasNext()) {
            endTime = iterator.next();
            if (endTime > 0) {
                return endTime;
            }
        }
        return endTime;
    }

    public void addRegen(String id, float value, long endTime) {
<<<<<<< HEAD
        removeRegen(id);
        regenValue.put(id, value);
        regenEndTime.put(endTime, id);
        soonestEndTime = findSoonestEndTime();
=======
        if (value != 0) {
            regenValue.put(id, value);
            regenEndTime.put(id, endTime);
            if (endTime > 0) {
                soonestEndTime = Math.min(soonestEndTime, endTime);
            }
        }
>>>>>>> 8c09a259
    }

    public void removeRegen(String id) {
        Long removeKey = 0L;
        for (Long key : regenEndTime.keySet()) {
            for (String value : regenEndTime.get(key)) {
                if (id.equals(value)) {
                    removeKey = key;
                    break;
                }
            }
        }
        regenEndTime.remove(removeKey, id);
        regenValue.remove(id);
    }

    public int getRegenValue() {
        float totalValue = remainder;
        for (float value : regenValue.values()) {
            totalValue += value;
        }
        totalValue = Math.max(0, totalValue);
        remainder = totalValue % 1;
        return TeraMath.floorToInt(totalValue);
    }

    public boolean hasBaseRegenOnly() {
        return (regenValue.size() == 1) && (regenValue.containsKey(BASE_REGEN));
    }
}<|MERGE_RESOLUTION|>--- conflicted
+++ resolved
@@ -52,20 +52,13 @@
     }
 
     public void addRegen(String id, float value, long endTime) {
-<<<<<<< HEAD
-        removeRegen(id);
-        regenValue.put(id, value);
-        regenEndTime.put(endTime, id);
-        soonestEndTime = findSoonestEndTime();
-=======
         if (value != 0) {
             regenValue.put(id, value);
-            regenEndTime.put(id, endTime);
+            regenEndTime.put(endTime, id);
             if (endTime > 0) {
                 soonestEndTime = Math.min(soonestEndTime, endTime);
             }
         }
->>>>>>> 8c09a259
     }
 
     public void removeRegen(String id) {
