/*
 * Copyright 2019 MovingBlocks
 *
 * Licensed under the Apache License, Version 2.0 (the "License");
 * you may not use this file except in compliance with the License.
 * You may obtain a copy of the License at
 *
 *      http://www.apache.org/licenses/LICENSE-2.0
 *
 * Unless required by applicable law or agreed to in writing, software
 * distributed under the License is distributed on an "AS IS" BASIS,
 * WITHOUT WARRANTIES OR CONDITIONS OF ANY KIND, either express or implied.
 * See the License for the specific language governing permissions and
 * limitations under the License.
 */
package org.terasology.logic.health;

import com.google.common.collect.Ordering;
import com.google.common.collect.SortedSetMultimap;
import com.google.common.collect.TreeMultimap;
import org.slf4j.Logger;
import org.slf4j.LoggerFactory;
import org.terasology.engine.Time;
import org.terasology.entitySystem.entity.EntityManager;
import org.terasology.entitySystem.entity.EntityRef;
import org.terasology.entitySystem.entity.lifecycleEvents.OnActivatedComponent;
import org.terasology.entitySystem.event.ReceiveEvent;
import org.terasology.entitySystem.systems.BaseComponentSystem;
import org.terasology.entitySystem.systems.RegisterMode;
import org.terasology.entitySystem.systems.RegisterSystem;
import org.terasology.entitySystem.systems.UpdateSubscriberSystem;
import org.terasology.logic.health.event.ActivateRegenEvent;
import org.terasology.logic.health.event.DeactivateRegenEvent;
import org.terasology.logic.health.event.OnFullyHealedEvent;
import org.terasology.registry.In;

import java.util.HashMap;
import java.util.Iterator;
import java.util.LinkedList;
import java.util.List;
import java.util.Map;

/**
 * This system handles the natural regeneration of entities with HealthComponent.
 */
@RegisterSystem(RegisterMode.AUTHORITY)
public class RegenAuthoritySystem extends BaseComponentSystem implements UpdateSubscriberSystem {
    public static final String ALL_REGEN = "all";
    public static final String BASE_REGEN = "baseRegen";
    public static final String WAIT = "wait";

    /**
     * Integer storing when to check each effect.
     */
    private static final int CHECK_INTERVAL = 200;

    /**
     * Long storing when entities are to be regenerated again.
     */
    private static long nextTick;
    private static Logger logger = LoggerFactory.getLogger(RegenAuthoritySystem.class);

    // Stores when next to check for new value of regen, contains only entities which are being regenerated
    private SortedSetMultimap<Long, EntityRef> regenSortedByTime = TreeMultimap.create(Ordering.natural(),
            Ordering.arbitrary());

    @In
    private Time time;
    @In
    private EntityManager entityManager;

    /**
     * For every update, check to see if the time's been over the CHECK_INTERVAL. If so, verify if a REGENERATION_TICK
     * has passed for every regeneration effect.
     *
     * @param delta The time (in seconds) since the last engine update.
     */
    @Override
    public void update(float delta) {
        final long currentTime = time.getGameTimeInMs();
        // Execute regen schedule
        if (currentTime > nextTick) {
            invokeRegenOperations(currentTime);
            nextTick = currentTime + CHECK_INTERVAL;
        }
    }

    private void invokeRegenOperations(long currentWorldTime) {
        // Contains all the entities with current time crossing EndTime
        List<EntityRef> operationsToInvoke = new LinkedList<>();
        Iterator<Long> regenTimeIterator = regenSortedByTime.keySet().iterator();
        long processedTime;
        while (regenTimeIterator.hasNext()) {
            processedTime = regenTimeIterator.next();
            if (processedTime == -1) {
                continue;
            }
            if (processedTime > currentWorldTime) {
                break;
            }
            operationsToInvoke.addAll(regenSortedByTime.get(processedTime));
            regenTimeIterator.remove();
        }

        // Add new regen if present, or remove RegenComponent
        operationsToInvoke.stream().filter(EntityRef::exists).forEach(regenEntity -> {
            if (regenEntity.exists() && regenEntity.hasComponent(RegenComponent.class)) {
                RegenComponent regen = regenEntity.getComponent(RegenComponent.class);
                regenSortedByTime.remove(regen.soonestEndTime, regenEntity);
                removeCompleted(currentWorldTime, regen);
                if (regen.regenValue.isEmpty()) {
                    regenEntity.removeComponent(RegenComponent.class);
                } else {
                    regenEntity.saveComponent(regen);
                    regenSortedByTime.put(regen.findSoonestEndTime(), regenEntity);
                }
            }
        });

        // Regenerate the entities with EndTime greater than Current time
        regenerate(currentWorldTime);
    }

    private void regenerate(long currentTime) {
        Map<EntityRef, Long> regenToBeRemoved = new HashMap<>();
        for (EntityRef entity : regenSortedByTime.values()) {
            RegenComponent regen = entity.getComponent(RegenComponent.class);
            HealthComponent health = entity.getComponent(HealthComponent.class);
            if (health != null && health.nextRegenTick < currentTime) {
                logger.warn("regenerate reached " + entity.getId() + " value " + regen.getRegenValue() + " rate " +
                        health.regenRate);
                health.currentHealth += regen.getRegenValue();
                health.nextRegenTick = currentTime + 1000;
                if (health.currentHealth >= health.maxHealth) {
                    regenToBeRemoved.put(entity, regen.soonestEndTime);
                    if (regen.hasBaseRegenOnly() || regen.regenValue.isEmpty()) {
                        entity.removeComponent(RegenComponent.class);
                    }
                    entity.send(new OnFullyHealedEvent(entity));
                }
                entity.saveComponent(health);
            }
        }
        for (EntityRef entity : regenToBeRemoved.keySet()) {
            regenSortedByTime.remove(regenToBeRemoved.get(entity), entity);
        }
    }

    private void removeCompleted(Long currentTime, RegenComponent regen) {
        List<String> toBeRemoved = new LinkedList<>();
        Long endTime;
        Iterator<Long> iterator = regen.regenEndTime.keySet().iterator();
        while (iterator.hasNext()) {
            endTime = iterator.next();
            if (endTime <= currentTime) {
                if (endTime != -1) {
                    // Add all string ids to be removed from regenComponent.regenValue
                    toBeRemoved.addAll(regen.regenEndTime.get(endTime));
                    // Remove from regenComponent.regenEndTime sorted map
                    iterator.remove();
                }
            } else {
                break;
            }
        }
        for (String id: toBeRemoved) {
            regen.regenValue.remove(id);
        }
        regen.soonestEndTime = regen.findSoonestEndTime();
    }


    @ReceiveEvent
    public void onRegenAdded(ActivateRegenEvent event, EntityRef entity, RegenComponent regen,
                             HealthComponent health) {
<<<<<<< HEAD
        logger.warn("onRegenAdded reached " + entity.getId());
        // Remove previous scheduled regen, new will be added by addRegenToScheduler()
        regenSortedByTime.remove(regen.soonestEndTime, entity);
        addRegenToScheduler(event, entity, regen, health);
        regenSortedByTime.put(regen.soonestEndTime, entity);
=======
        if (event.value != 0) {
            // Remove previous scheduled regen, new will be added by addRegenToScheduler()
            regenSortedByTime.remove(regen.soonestEndTime, entity);
            addRegenToScheduler(event, entity, regen, health);
            regenSortedByTime.put(regen.soonestEndTime, entity);
        }
>>>>>>> 8c09a259
    }

    @ReceiveEvent
    public void onRegenAddedWithoutComponent(ActivateRegenEvent event, EntityRef entity, HealthComponent health) {
        if (!entity.hasComponent(RegenComponent.class)) {
            logger.warn("onRegenAddedWithoutComponent reached " + entity.getId());
            RegenComponent regen = new RegenComponent();
            regen.soonestEndTime = Long.MAX_VALUE;
            addRegenToScheduler(event, entity, regen, health);
            entity.addComponent(regen);
        }
    }

    private void addRegenToScheduler(ActivateRegenEvent event, EntityRef entity, RegenComponent regen,
                                     HealthComponent health) {
        logger.warn("addRegenToScheduler reached " + entity.getId());
        if (event.id.equals(BASE_REGEN)) {
            // setting endTime to -1 because natural regen happens till entity fully regenerates
            regen.addRegen(BASE_REGEN, health.regenRate, -1);
            regen.addRegen(WAIT, -health.regenRate,
                    time.getGameTimeInMs() + (long) (health.waitBeforeRegen * 1000));
        } else {
            regen.addRegen(event.id, event.value, time.getGameTimeInMs() + (long) (event.endTime * 1000));
        }
    }

    @ReceiveEvent
    public void onRegenComponentAdded(OnActivatedComponent event, EntityRef entity, RegenComponent regen) {
<<<<<<< HEAD
        logger.warn("onRegenComponentAdded reached " + entity.getId());
        regenSortedByTime.put(regen.soonestEndTime, entity);
=======
        if (!regen.regenValue.isEmpty()) {
            regenSortedByTime.put(regen.soonestEndTime, entity);
        } else {
            entity.removeComponent(RegenComponent.class);
        }
>>>>>>> 8c09a259
    }

    @ReceiveEvent
    public void onRegenRemoved(DeactivateRegenEvent event, EntityRef entity, HealthComponent health,
                               RegenComponent regen) {
        logger.warn("onRegenRemoved reached " + entity.getId());
        regenSortedByTime.remove(regen.soonestEndTime, entity);
        if (event.id.equals(ALL_REGEN)) {
            entity.removeComponent(RegenComponent.class);
        } else {
            regen.removeRegen(event.id);
            if (event.id.equals(BASE_REGEN)) {
                regen.removeRegen(WAIT);
            }
            if (!regen.regenValue.isEmpty()) {
                regenSortedByTime.put(regen.soonestEndTime, entity);
            }
        }
    }
}<|MERGE_RESOLUTION|>--- conflicted
+++ resolved
@@ -58,7 +58,6 @@
      * Long storing when entities are to be regenerated again.
      */
     private static long nextTick;
-    private static Logger logger = LoggerFactory.getLogger(RegenAuthoritySystem.class);
 
     // Stores when next to check for new value of regen, contains only entities which are being regenerated
     private SortedSetMultimap<Long, EntityRef> regenSortedByTime = TreeMultimap.create(Ordering.natural(),
@@ -127,8 +126,6 @@
             RegenComponent regen = entity.getComponent(RegenComponent.class);
             HealthComponent health = entity.getComponent(HealthComponent.class);
             if (health != null && health.nextRegenTick < currentTime) {
-                logger.warn("regenerate reached " + entity.getId() + " value " + regen.getRegenValue() + " rate " +
-                        health.regenRate);
                 health.currentHealth += regen.getRegenValue();
                 health.nextRegenTick = currentTime + 1000;
                 if (health.currentHealth >= health.maxHealth) {
@@ -173,26 +170,17 @@
     @ReceiveEvent
     public void onRegenAdded(ActivateRegenEvent event, EntityRef entity, RegenComponent regen,
                              HealthComponent health) {
-<<<<<<< HEAD
-        logger.warn("onRegenAdded reached " + entity.getId());
-        // Remove previous scheduled regen, new will be added by addRegenToScheduler()
-        regenSortedByTime.remove(regen.soonestEndTime, entity);
-        addRegenToScheduler(event, entity, regen, health);
-        regenSortedByTime.put(regen.soonestEndTime, entity);
-=======
         if (event.value != 0) {
             // Remove previous scheduled regen, new will be added by addRegenToScheduler()
             regenSortedByTime.remove(regen.soonestEndTime, entity);
             addRegenToScheduler(event, entity, regen, health);
             regenSortedByTime.put(regen.soonestEndTime, entity);
         }
->>>>>>> 8c09a259
     }
 
     @ReceiveEvent
     public void onRegenAddedWithoutComponent(ActivateRegenEvent event, EntityRef entity, HealthComponent health) {
         if (!entity.hasComponent(RegenComponent.class)) {
-            logger.warn("onRegenAddedWithoutComponent reached " + entity.getId());
             RegenComponent regen = new RegenComponent();
             regen.soonestEndTime = Long.MAX_VALUE;
             addRegenToScheduler(event, entity, regen, health);
@@ -202,7 +190,6 @@
 
     private void addRegenToScheduler(ActivateRegenEvent event, EntityRef entity, RegenComponent regen,
                                      HealthComponent health) {
-        logger.warn("addRegenToScheduler reached " + entity.getId());
         if (event.id.equals(BASE_REGEN)) {
             // setting endTime to -1 because natural regen happens till entity fully regenerates
             regen.addRegen(BASE_REGEN, health.regenRate, -1);
@@ -215,22 +202,16 @@
 
     @ReceiveEvent
     public void onRegenComponentAdded(OnActivatedComponent event, EntityRef entity, RegenComponent regen) {
-<<<<<<< HEAD
-        logger.warn("onRegenComponentAdded reached " + entity.getId());
-        regenSortedByTime.put(regen.soonestEndTime, entity);
-=======
         if (!regen.regenValue.isEmpty()) {
             regenSortedByTime.put(regen.soonestEndTime, entity);
         } else {
             entity.removeComponent(RegenComponent.class);
         }
->>>>>>> 8c09a259
     }
 
     @ReceiveEvent
     public void onRegenRemoved(DeactivateRegenEvent event, EntityRef entity, HealthComponent health,
                                RegenComponent regen) {
-        logger.warn("onRegenRemoved reached " + entity.getId());
         regenSortedByTime.remove(regen.soonestEndTime, entity);
         if (event.id.equals(ALL_REGEN)) {
             entity.removeComponent(RegenComponent.class);
